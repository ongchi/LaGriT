--- conflicted
+++ resolved
@@ -342,11 +342,7 @@
             imt_data = numpy.loadtxt(materials_file)
         except:
             print("ERROR: materials file {} not found!".format(materials_file))
-<<<<<<< HEAD
             return
-=======
-            exit(1)
->>>>>>> f0e528b8
         
         # Write out to hidden materials file
         tmp_file = "._tmp_materials.txt"
