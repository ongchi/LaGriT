--- conflicted
+++ resolved
@@ -150,11 +150,7 @@
     polygon.loadVerticesCMO();
 
     polygon.outputFilename = 'points.xyz';
-<<<<<<< HEAD
-
-=======
     polygon.dumpNodes();
->>>>>>> aed1dba6
 
     return;
 }
